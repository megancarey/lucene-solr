<?xml version="1.0" encoding="UTF-8" ?>
<!--
 Licensed to the Apache Software Foundation (ASF) under one or more
 contributor license agreements.  See the NOTICE file distributed with
 this work for additional information regarding copyright ownership.
 The ASF licenses this file to You under the Apache License, Version 2.0
 (the "License"); you may not use this file except in compliance with
 the License.  You may obtain a copy of the License at

     http://www.apache.org/licenses/LICENSE-2.0

 Unless required by applicable law or agreed to in writing, software
 distributed under the License is distributed on an "AS IS" BASIS,
 WITHOUT WARRANTIES OR CONDITIONS OF ANY KIND, either express or implied.
 See the License for the specific language governing permissions and
 limitations under the License.
-->

<!--
 This is the Solr schema file. This file should be named "schema.xml" and
 should be in the conf directory under the solr home
 (i.e. ./solr/conf/schema.xml by default)
 or located where the classloader for the Solr webapp can find it.

 This example schema is the recommended starting point for users.
 It should be kept correct and concise, usable out-of-the-box.

 For more information, on how to customize this file, please see
 http://wiki.apache.org/solr/SchemaXml
-->

<schema name="example" version="1.2">
  <!-- attribute "name" is the name of this schema and is only used for display purposes.
       Applications should change this to reflect the nature of the search collection.
       version="1.1" is Solr's version number for the schema syntax and semantics.  It should
       not normally be changed by applications.
       1.0: multiValued attribute did not exist, all fields are multiValued by nature
       1.1: multiValued attribute introduced, false by default -->

  <!-- field type definitions. The "name" attribute is
     just a label to be used by field definitions.  The "class"
     attribute and any other attributes determine the real
     behavior of the fieldType.
       Class names starting with "solr" refer to java classes in the
     org.apache.solr.analysis package.
  -->

  <!-- The StrField type is not analyzed, but indexed/stored verbatim.
     - StrField and TextField support an optional compressThreshold which
     limits compression (if enabled in the derived fields) to values which
     exceed a certain size (in characters).
  -->
  <fieldType name="string" class="solr.StrField" sortMissingLast="true" omitNorms="true"/>

  <!-- boolean type: "true" or "false" -->
  <fieldType name="boolean" class="solr.BoolField" sortMissingLast="true" omitNorms="true"/>

  <!-- The optional sortMissingLast and sortMissingFirst attributes are
       currently supported on types that are sorted internally as strings.
     - If sortMissingLast="true", then a sort on this field will cause documents
       without the field to come after documents with the field,
       regardless of the requested sort order (asc or desc).
     - If sortMissingFirst="true", then a sort on this field will cause documents
       without the field to come before documents with the field,
       regardless of the requested sort order.
     - If sortMissingLast="false" and sortMissingFirst="false" (the default),
       then default lucene sorting will be used which places docs without the
       field first in an ascending sort and last in a descending sort.
  -->

  <fieldType name="int" class="solr.TrieIntField" precisionStep="0" omitNorms="true" positionIncrementGap="0"/>
  <fieldType name="float" class="solr.TrieFloatField" precisionStep="0" omitNorms="true" positionIncrementGap="0"/>
  <fieldType name="long" class="solr.TrieLongField" precisionStep="0" omitNorms="true" positionIncrementGap="0"/>
  <fieldType name="double" class="solr.TrieDoubleField" precisionStep="0" omitNorms="true" positionIncrementGap="0"/>

  <fieldType name="tint" class="solr.TrieIntField" omitNorms="true" positionIncrementGap="0" indexed="true"
             stored="false"/>
  <fieldType name="tfloat" class="solr.TrieFloatField" omitNorms="true" positionIncrementGap="0" indexed="true"
             stored="false"/>
  <fieldType name="tlong" class="solr.TrieLongField" omitNorms="true" positionIncrementGap="0" indexed="true"
             stored="false"/>
  <fieldType name="tdouble" class="solr.TrieDoubleField" omitNorms="true" positionIncrementGap="0" indexed="true"
             stored="false"/>

  <fieldType name="tdouble4" class="solr.TrieDoubleField" type="double" precisionStep="4" omitNorms="true"
             positionIncrementGap="0" indexed="true" stored="false"/>

  <fieldType name="tdate" class="solr.TrieDateField" omitNorms="true" positionIncrementGap="0" indexed="true"
             stored="false"/>


  <!-- The format for this date field is of the form 1995-12-31T23:59:59Z, and
       is a more restricted form of the canonical representation of dateTime
       http://www.w3.org/TR/xmlschema-2/#dateTime
       The trailing "Z" designates UTC time and is mandatory.
       Optional fractional seconds are allowed: 1995-12-31T23:59:59.999Z
       All other components are mandatory.

       Expressions can also be used to denote calculations that should be
       performed relative to "NOW" to determine the value, ie...

             NOW/HOUR
                ... Round to the start of the current hour
             NOW-1DAY
                ... Exactly 1 day prior to now
             NOW/DAY+6MONTHS+3DAYS
                ... 6 months and 3 days in the future from the start of
                    the current day

       Consult the TrieDateField javadocs for more information.
    -->
  <fieldType name="date" class="solr.TrieDateField" sortMissingLast="true" omitNorms="true"/>


  <!-- The "RandomSortField" is not used to store or search any
       data.  You can declare fields of this type it in your schema
       to generate psuedo-random orderings of your docs for sorting
       purposes.  The ordering is generated based on the field name
       and the version of the index, As long as the index version
       remains unchanged, and the same field name is reused,
       the ordering of the docs will be consistent.
       If you want differend psuedo-random orderings of documents,
       for the same version of the index, use a dynamicField and
       change the name
   -->
  <fieldType name="random" class="solr.RandomSortField" indexed="true"/>

  <!-- solr.TextField allows the specification of custom text analyzers
       specified as a tokenizer and a list of token filters. Different
       analyzers may be specified for indexing and querying.

       The optional positionIncrementGap puts space between multiple fields of
       this type on the same document, with the purpose of preventing false phrase
       matching across fields.

       For more info on customizing your analyzer chain, please see
       http://wiki.apache.org/solr/AnalyzersTokenizersTokenFilters
   -->

  <!-- One can also specify an existing Analyzer class that has a
       default constructor via the class attribute on the analyzer element
  <fieldType name="text_greek" class="solr.TextField">
    <analyzer class="org.apache.lucene.analysis.el.GreekAnalyzer"/>
  </fieldType>
  -->

  <!-- A text field that only splits on whitespace for exact matching of words -->
  <fieldType name="text_ws" class="solr.TextField" positionIncrementGap="100">
    <analyzer>
      <tokenizer class="solr.MockTokenizerFactory"/>
    </analyzer>
  </fieldType>

  <!-- A text field that uses WordDelimiterGraphFilter to enable splitting and matching of
      words on case-change, alpha numeric boundaries, and non-alphanumeric chars,
      so that a query of "wifi" or "wi fi" could match a document containing "Wi-Fi".
      Synonyms and stopwords are customized by external files, and stemming is enabled.
      Duplicate tokens at the same position (which may result from Stemmed Synonyms or
      WordDelim parts) are removed.
      -->
  <fieldType name="text" class="solr.TextField" positionIncrementGap="100">
    <analyzer type="index">
      <tokenizer class="solr.MockTokenizerFactory"/>
      <!-- in this example, we will only use synonyms at query time
      <filter class="solr.SynonymGraphFilterFactory" synonyms="index_synonyms.txt" ignoreCase="true" expand="false"/>
      -->
      <filter class="solr.StopFilterFactory" ignoreCase="true" words="stopwords.txt"/>
      <filter class="solr.WordDelimiterGraphFilterFactory" generateWordParts="1" generateNumberParts="1" catenateWords="1"
              catenateNumbers="1" catenateAll="0" splitOnCaseChange="1"/>
      <filter class="solr.LowerCaseFilterFactory"/>
      <filter class="solr.KeywordMarkerFilterFactory" protected="protwords.txt"/>
      <filter class="solr.PorterStemFilterFactory"/>
      <filter class="solr.RemoveDuplicatesTokenFilterFactory"/>
      <filter class="solr.FlattenGraphFilterFactory"/>
    </analyzer>
    <analyzer type="query">
      <tokenizer class="solr.MockTokenizerFactory"/>
      <filter class="solr.SynonymGraphFilterFactory" synonyms="synonyms.txt" ignoreCase="true" expand="true"/>
      <filter class="solr.StopFilterFactory" ignoreCase="true" words="stopwords.txt"/>
      <filter class="solr.WordDelimiterGraphFilterFactory" generateWordParts="1" generateNumberParts="1" catenateWords="0"
              catenateNumbers="0" catenateAll="0" splitOnCaseChange="1"/>
      <filter class="solr.LowerCaseFilterFactory"/>
      <filter class="solr.KeywordMarkerFilterFactory" protected="protwords.txt"/>
      <filter class="solr.PorterStemFilterFactory"/>
      <filter class="solr.RemoveDuplicatesTokenFilterFactory"/>
    </analyzer>
  </fieldType>


  <!-- Less flexible matching, but less false matches.  Probably not ideal for product names,
       but may be good for SKUs.  Can insert dashes in the wrong place and still match. -->
  <fieldType name="textTight" class="solr.TextField" positionIncrementGap="100">
    <analyzer type="index">
<<<<<<< HEAD
      <tokenizer class="solr.MockTokenizerFactory"/>
      <filter class="solr.SynonymGraphFilterFactory" synonyms="synonyms.txt" ignoreCase="true" expand="false"/>
      <filter class="solr.StopFilterFactory" ignoreCase="true" words="stopwords.txt"/>
      <filter class="solr.WordDelimiterGraphFilterFactory" generateWordParts="0" generateNumberParts="0" catenateWords="1"
              catenateNumbers="1" catenateAll="0"/>
      <filter class="solr.LowerCaseFilterFactory"/>
      <filter class="solr.KeywordMarkerFilterFactory" protected="protwords.txt"/>
      <filter class="solr.EnglishMinimalStemFilterFactory"/>
      <filter class="solr.RemoveDuplicatesTokenFilterFactory"/>
      <filter class="solr.FlattenGraphFilterFactory"/>
    </analyzer>
    <analyzer type="query">
=======
>>>>>>> ea79c668
      <tokenizer class="solr.MockTokenizerFactory"/>
      <filter class="solr.SynonymGraphFilterFactory" synonyms="synonyms.txt" ignoreCase="true" expand="false"/>
      <filter class="solr.StopFilterFactory" ignoreCase="true" words="stopwords.txt"/>
      <filter class="solr.WordDelimiterGraphFilterFactory" generateWordParts="0" generateNumberParts="0" catenateWords="1"
<<<<<<< HEAD
=======
              catenateNumbers="1" catenateAll="0"/>
      <filter class="solr.LowerCaseFilterFactory"/>
      <filter class="solr.KeywordMarkerFilterFactory" protected="protwords.txt"/>
      <filter class="solr.EnglishMinimalStemFilterFactory"/>
      <filter class="solr.RemoveDuplicatesTokenFilterFactory"/>
      <filter class="solr.FlattenGraphFilterFactory"/>
    </analyzer>
    <analyzer type="query">
      <tokenizer class="solr.MockTokenizerFactory"/>
      <filter class="solr.SynonymGraphFilterFactory" synonyms="synonyms.txt" ignoreCase="true" expand="false"/>
      <filter class="solr.StopFilterFactory" ignoreCase="true" words="stopwords.txt"/>
      <filter class="solr.WordDelimiterGraphFilterFactory" generateWordParts="0" generateNumberParts="0" catenateWords="1"
>>>>>>> ea79c668
              catenateNumbers="1" catenateAll="0"/>
      <filter class="solr.LowerCaseFilterFactory"/>
      <filter class="solr.KeywordMarkerFilterFactory" protected="protwords.txt"/>
      <filter class="solr.EnglishMinimalStemFilterFactory"/>
      <filter class="solr.RemoveDuplicatesTokenFilterFactory"/>
    </analyzer>
  </fieldType>

  <!-- This is an example of using the KeywordTokenizer along
       With various TokenFilterFactories to produce a sortable field
       that does not include some properties of the source text
    -->
  <fieldType name="alphaOnlySort" class="solr.TextField" sortMissingLast="true" omitNorms="true">
    <analyzer>
      <!-- KeywordTokenizer does no actual tokenizing, so the entire
           input string is preserved as a single token
        -->
      <tokenizer class="solr.MockTokenizerFactory" pattern="keyword"/>
      <!-- The LowerCase TokenFilter does what you expect, which can be
           when you want your sorting to be case insensitive
        -->
      <filter class="solr.LowerCaseFilterFactory"/>
      <!-- The TrimFilter removes any leading or trailing whitespace -->
      <filter class="solr.TrimFilterFactory"/>
      <!-- The PatternReplaceFilter gives you the flexibility to use
           Java Regular expression to replace any sequence of characters
           matching a pattern with an arbitrary replacement string,
           which may include back refrences to portions of the orriginal
           string matched by the pattern.

           See the Java Regular Expression documentation for more
           infomation on pattern and replacement string syntax.

           http://docs.oracle.com/javase/8/docs/api/java/util/regex/package-summary.html
        -->
      <filter class="solr.PatternReplaceFilterFactory"
              pattern="([^a-z])" replacement="" replace="all"
      />
    </analyzer>
  </fieldType>

  <!-- since fields of this type are by default not stored or indexed, any data added to
       them will be ignored outright
   -->
  <fieldType name="ignored" stored="false" indexed="false" class="solr.StrField"/>

  <fieldType name="file" keyField="id" defVal="1" stored="false" indexed="false" class="solr.ExternalFileField"
             valType="float"/>


  <!-- Valid attributes for fields:
    name: mandatory - the name for the field
    type: mandatory - the name of a previously defined type from the <fieldType>s
    indexed: true if this field should be indexed (searchable or sortable)
    stored: true if this field should be retrievable
    multiValued: true if this field may contain multiple values per document
    omitNorms: (expert) set to true to omit the norms associated with
      this field (this disables length normalization and index-time
      boosting for the field, and saves some memory).  Only full-text
      fields or fields that need an index-time boost need norms.
    termVectors: [false] set to true to store the term vector for a given field.
      When using MoreLikeThis, fields used for similarity should be stored for
      best performance.
  -->

  <!-- for testing, a type that does a transform to see if it's correctly done everywhere -->
  <field name="id" type="tfloat" indexed="true" stored="true" required="true"/>
  <field name="text" type="text" indexed="true" stored="false"/>
  <field name="signatureField" type="string" indexed="true" stored="false"/>

  <field name="tint" type="tint" indexed="true" stored="true"/>
  <field name="tfloat" type="tfloat" indexed="true" stored="true"/>
  <field name="tlong" type="tlong" indexed="true" stored="true"/>
  <field name="tdouble" type="tdouble" indexed="true" stored="true"/>

  <field name="tdouble4" type="tdouble4" indexed="true" stored="false"/>

  <field name="tdate" type="tdate" indexed="true" stored="true"/>

  <field name="_version_" type="long" indexed="true" stored="true" multiValued="false"/>

  <!-- Dynamic field definitions.  If a field name is not found, dynamicFields
       will be used if the name matches any of the patterns.
       RESTRICTION: the glob-like pattern in the name attribute must have
       a "*" only at the start or the end.
       EXAMPLE:  name="*_i" will match any field ending in _i (like myid_i, z_i)
       Longer patterns will be matched first.  if equal size patterns
       both match, the first appearing in the schema will be used.  -->
  <dynamicField name="*_s" type="string" indexed="true" stored="true"/>
  <dynamicField name="*_ss" type="string" indexed="true" stored="true" multiValued="true"/>
  <dynamicField name="*_sS" type="string" indexed="false" stored="true"/>
  <dynamicField name="*_i" type="tint" indexed="true" stored="true"/>
  <dynamicField name="*_l" type="tlong" indexed="true" stored="true"/>
  <dynamicField name="*_f" type="tfloat" indexed="true" stored="true"/>
  <dynamicField name="*_d" type="tdouble" indexed="true" stored="true"/>

  <dynamicField name="*_t" type="text" indexed="true" stored="true"/>
  <dynamicField name="*_b" type="boolean" indexed="true" stored="true"/>
  <dynamicField name="*_dt" type="date" indexed="true" stored="true"/>
  <dynamicField name="*_ws" type="text_ws" indexed="true" stored="true"/>

  <dynamicField name="*_extf" type="file"/>

  <dynamicField name="*_random" type="random"/>

  <!-- uncomment the following to ignore any fields that don't already match an existing
       field name or dynamic field, rather than reporting them as an error.
       alternately, change the type="ignored" to some other type e.g. "text" if you want
       unknown fields indexed and/or stored by default -->
  <!--dynamicField name="*" type="ignored" /-->


  <!-- Field to use to determine and enforce document uniqueness.
       Unless this field is marked with required="false", it will be a required field
    -->
  <uniqueKey>id</uniqueKey>
</schema><|MERGE_RESOLUTION|>--- conflicted
+++ resolved
@@ -191,7 +191,6 @@
        but may be good for SKUs.  Can insert dashes in the wrong place and still match. -->
   <fieldType name="textTight" class="solr.TextField" positionIncrementGap="100">
     <analyzer type="index">
-<<<<<<< HEAD
       <tokenizer class="solr.MockTokenizerFactory"/>
       <filter class="solr.SynonymGraphFilterFactory" synonyms="synonyms.txt" ignoreCase="true" expand="false"/>
       <filter class="solr.StopFilterFactory" ignoreCase="true" words="stopwords.txt"/>
@@ -204,27 +203,10 @@
       <filter class="solr.FlattenGraphFilterFactory"/>
     </analyzer>
     <analyzer type="query">
-=======
->>>>>>> ea79c668
       <tokenizer class="solr.MockTokenizerFactory"/>
       <filter class="solr.SynonymGraphFilterFactory" synonyms="synonyms.txt" ignoreCase="true" expand="false"/>
       <filter class="solr.StopFilterFactory" ignoreCase="true" words="stopwords.txt"/>
       <filter class="solr.WordDelimiterGraphFilterFactory" generateWordParts="0" generateNumberParts="0" catenateWords="1"
-<<<<<<< HEAD
-=======
-              catenateNumbers="1" catenateAll="0"/>
-      <filter class="solr.LowerCaseFilterFactory"/>
-      <filter class="solr.KeywordMarkerFilterFactory" protected="protwords.txt"/>
-      <filter class="solr.EnglishMinimalStemFilterFactory"/>
-      <filter class="solr.RemoveDuplicatesTokenFilterFactory"/>
-      <filter class="solr.FlattenGraphFilterFactory"/>
-    </analyzer>
-    <analyzer type="query">
-      <tokenizer class="solr.MockTokenizerFactory"/>
-      <filter class="solr.SynonymGraphFilterFactory" synonyms="synonyms.txt" ignoreCase="true" expand="false"/>
-      <filter class="solr.StopFilterFactory" ignoreCase="true" words="stopwords.txt"/>
-      <filter class="solr.WordDelimiterGraphFilterFactory" generateWordParts="0" generateNumberParts="0" catenateWords="1"
->>>>>>> ea79c668
               catenateNumbers="1" catenateAll="0"/>
       <filter class="solr.LowerCaseFilterFactory"/>
       <filter class="solr.KeywordMarkerFilterFactory" protected="protwords.txt"/>
