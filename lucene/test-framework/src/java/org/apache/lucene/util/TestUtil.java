--- conflicted
+++ resolved
@@ -1104,7 +1104,6 @@
     }
   }
 
-<<<<<<< HEAD
   /** For debugging: tries to include br.utf8ToString(), but if that
    *  fails (because it's not valid utf8, which is fine!), just
    *  use ordinary toString. */
@@ -1119,7 +1118,10 @@
         // prefix of UTF8 that ends mid-unicode-char, we
         // fallback to hex:
         return br.toString();
-=======
+      }
+    }
+  }
+
   /** Returns true if this is an FSDirectory backed by {@link WindowsFS}. */
   public static boolean isWindowsFS(Directory dir) {
     // First unwrap directory to see if there is an FSDir:
@@ -1145,7 +1147,6 @@
         fs = ((FilterFileSystem) fs).getDelegate();
       } else {
         return false;
->>>>>>> 3b6e1677
       }
     }
   }
